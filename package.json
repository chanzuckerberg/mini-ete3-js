--- conflicted
+++ resolved
@@ -1,34 +1,4 @@
 {
-<<<<<<< HEAD
-    "name": "phylo-js",
-    "version": "0.0.1",
-    "description": "A partial port of ETE3 toolkit to typescript to enable phylogenetics in the browser",
-    "keywords": [
-        "phylogenetics",
-        "trees"
-    ],
-    "browser": "phylo-js.html",
-    "scripts": {
-        "test": "jest"
-    },
-    "repository": {
-        "type": "git",
-        "url": "git+https://github.com/chanzuckerberg/phylo-js.git"
-    },
-    "devDependencies": {
-        "@types/jest": "^29.1.2",
-        "jest": "^29.1.2",
-        "ts-jest": "^29.0.3",
-        "ts-node": "^10.9.1",
-        "typescript": "^4.8.3"
-    },
-    "author": "Sidney Bell",
-    "license": "MIT",
-    "bugs": {
-        "url": "https://github.com/chanzuckerberg/phylo-js/issues"
-    },
-    "homepage": "https://github.com/chanzuckerberg/phylo-js#readme"
-=======
   "name": "phylo-js",
   "version": "0.0.1",
   "description": "A partial port of ETE3 toolkit to typescript to enable phylogenetics in the browser",
@@ -48,7 +18,7 @@
   },
   "devDependencies": {
     "jest": "^29.1.2",
-    "jsdom": "^20.0.1",
+    "@types/jest": "^29.1.2",
     "prettier": "2.7.1",
     "ts-node": "^10.9.1",
     "typescript": "^4.8.3"
@@ -59,5 +29,4 @@
     "url": "https://github.com/chanzuckerberg/phylo-js/issues"
   },
   "homepage": "https://github.com/chanzuckerberg/phylo-js#readme"
->>>>>>> 158e7794
 }